// Copyright (c) .NET Foundation. All rights reserved.
// Licensed under the Apache License, Version 2.0. See License.txt in the project root for license information.

using System;
using System.Collections.Generic;
using System.IO;
using System.Linq;
using System.Threading;
using System.Threading.Tasks;
using NuGet.Commands;
using NuGet.Common;
using NuGet.Configuration;
using NuGet.LibraryModel;
using NuGet.Packaging;
using NuGet.Packaging.Core;
using NuGet.ProjectManagement;
using NuGet.ProjectManagement.Projects;
using NuGet.ProjectModel;
using NuGet.Protocol;
using NuGet.Protocol.Core.Types;
using NuGet.Shared;

namespace NuGet.PackageManagement
{
    /// <summary>
    /// Supporting methods for restoring sets of projects that implement <see cref="IDependencyGraphProject"/>. This
    /// code is used by Visual Studio to execute restores for solutions that have mixtures of UWP project.json,
    /// packages.config, and PackageReference-type projects.
    /// </summary>
    public static class DependencyGraphRestoreUtility
    {
        /// <summary>
        /// Restore a solution and cache the dg spec to context.
        /// </summary>
<<<<<<< HEAD
        public static Task<IReadOnlyList<RestoreSummary>> RestoreAsync(
            ISolutionManager solutionManager,
            DependencyGraphCacheContext context,
            RestoreCommandProvidersCache providerCache,
            Action<SourceCacheContext> cacheContextModifier,
            IEnumerable<SourceRepository> sources,
            bool forceRestore,
            ILogger log,
            CancellationToken token)
        {
            return RestoreAsync(
                solutionManager,
                context,
                providerCache,
                cacheContextModifier,
                sources,
                userPackagesPath: null,
                log: log,
                forceRestore: forceRestore,
                token: token);
        }

        /// <summary>
        /// Restore a solution and cache the dg spec to context.
        /// </summary>
=======
>>>>>>> ad025437
        public static async Task<IReadOnlyList<RestoreSummary>> RestoreAsync(
            ISolutionManager solutionManager,
            DependencyGraphCacheContext context,
            RestoreCommandProvidersCache providerCache,
            Action<SourceCacheContext> cacheContextModifier,
            IEnumerable<SourceRepository> sources,
<<<<<<< HEAD
            string userPackagesPath,
            bool forceRestore,
            ILogger log,
            CancellationToken token)
        {
            // Get full dg spec
            var dgSpec = await GetSolutionRestoreSpec(solutionManager, context);

            // Cache spec TODO NK - Why do we cache the spec?
            context.SolutionSpec = dgSpec;

=======
            bool forceRestore,
            DependencyGraphSpec dgSpec,
            ILogger log,
            CancellationToken token)
        {
>>>>>>> ad025437
            // Check if there are actual projects to restore before running.
            if (dgSpec.Restore.Count > 0)
            {
                using (var sourceCacheContext = new SourceCacheContext())
                {
                    // Update cache context
                    cacheContextModifier(sourceCacheContext);

                    var restoreContext = GetRestoreContext(
                        context,
                        providerCache,
                        sourceCacheContext,
                        sources,
                        dgSpec,
<<<<<<< HEAD
                        userPackagesPath,
=======
>>>>>>> ad025437
                        forceRestore);

                    var restoreSummaries = await RestoreRunner.RunAsync(restoreContext, token);

                    RestoreSummary.Log(log, restoreSummaries);

                    return restoreSummaries;
                }
            }

            return new List<RestoreSummary>();
        }

        /// <summary>
        /// Restore a dg spec. This will not update the context cache. // TODO NK - Why? :D 
        /// </summary>
        public static async Task<IReadOnlyList<RestoreSummary>> RestoreAsync(
            DependencyGraphSpec dgSpec,
            DependencyGraphCacheContext context,
            RestoreCommandProvidersCache providerCache,
            Action<SourceCacheContext> cacheContextModifier,
            IEnumerable<SourceRepository> sources,
            bool forceRestore,
            ILogger log,
            CancellationToken token)
        {
            // Check if there are actual projects to restore before running.
            if (dgSpec.Restore.Count > 0)
            {
                using (var sourceCacheContext = new SourceCacheContext())
                {
                    // Update cache context
                    cacheContextModifier(sourceCacheContext);

                    var restoreContext = GetRestoreContext(
                        context,
                        providerCache,
                        sourceCacheContext,
                        sources,
                        dgSpec,
<<<<<<< HEAD
                        userPackagesPath: null,
=======
>>>>>>> ad025437
                        forceRestore: forceRestore);

                    var restoreSummaries = await RestoreRunner.RunAsync(restoreContext, token);

                    RestoreSummary.Log(log, restoreSummaries);

                    return restoreSummaries;
                }
            }

            return new List<RestoreSummary>();
        }

        /// <summary>
        /// Restore without writing the lock file
        /// </summary>
<<<<<<< HEAD
        internal static Task<RestoreResultPair> PreviewRestoreAsync(
            ISolutionManager solutionManager,
            BuildIntegratedNuGetProject project,
            PackageSpec packageSpec,
            DependencyGraphCacheContext context,
            RestoreCommandProvidersCache providerCache,
            Action<SourceCacheContext> cacheContextModifier,
            IEnumerable<SourceRepository> sources,
            ILogger log,
            CancellationToken token)
        {
            return PreviewRestoreAsync(
                solutionManager,
                project,
                packageSpec,
                context,
                providerCache,
                cacheContextModifier,
                sources,
                userPackagesPath: null,
                log: log,
                token: token);
        }

        /// <summary>
        /// Restore without writing the lock file
        /// </summary>
=======
>>>>>>> ad025437
        internal static async Task<RestoreResultPair> PreviewRestoreAsync(
            ISolutionManager solutionManager,
            BuildIntegratedNuGetProject project,
            PackageSpec packageSpec,
            DependencyGraphCacheContext context,
            RestoreCommandProvidersCache providerCache,
            Action<SourceCacheContext> cacheContextModifier,
            IEnumerable<SourceRepository> sources,
<<<<<<< HEAD
            string userPackagesPath,
=======
>>>>>>> ad025437
            ILogger log,
            CancellationToken token)
        {
            // Restoring packages
            var logger = context.Logger;

            // Add the new spec to the dg file and fill in the rest.
            var dgFile = await GetSolutionRestoreSpec(solutionManager, context);

            dgFile = dgFile.WithoutRestores()
                .WithReplacedSpec(packageSpec);

            dgFile.AddRestore(project.MSBuildProjectPath);

            using (var sourceCacheContext = new SourceCacheContext())
            {
                // Update cache context
                cacheContextModifier(sourceCacheContext);

                // Settings passed here will be used to populate the restore requests.
<<<<<<< HEAD
                var restoreContext = GetRestoreContext(context, providerCache, sourceCacheContext, sources, dgFile, userPackagesPath, false); // TODO NK - Do we want to force in preview? 
=======
                var restoreContext = GetRestoreContext(context, providerCache, sourceCacheContext, sources, dgFile, false); // We don't force in preview 
>>>>>>> ad025437

                var requests = await RestoreRunner.GetRequests(restoreContext);
                var results = await RestoreRunner.RunWithoutCommit(requests, restoreContext);
                return results.Single();
            }
        }

        /// <summary>
        /// Restore a build integrated project and update the lock file
        /// </summary>
        public static async Task<RestoreResult> RestoreProjectAsync(
            ISolutionManager solutionManager,
            BuildIntegratedNuGetProject project,
            DependencyGraphCacheContext context,
            RestoreCommandProvidersCache providerCache,
            Action<SourceCacheContext> cacheContextModifier,
            IEnumerable<SourceRepository> sources,
            ILogger log,
            CancellationToken token)
        {
            // Restore
            var specs = await project.GetPackageSpecsAsync(context);
            var spec = specs.Single(e => e.RestoreMetadata.ProjectStyle == ProjectStyle.PackageReference
                || e.RestoreMetadata.ProjectStyle == ProjectStyle.ProjectJson);

            var result = await PreviewRestoreAsync(
                solutionManager,
                project,
                spec,
                context,
                providerCache,
                cacheContextModifier,
                sources,
                log,
                token);

            // Throw before writing if this has been canceled
            token.ThrowIfCancellationRequested();

            // Write out the lock file and msbuild files
            var summary = await RestoreRunner.CommitAsync(result, token);

            RestoreSummary.Log(log, new[] { summary });

            return result.Result;
        }

        public static bool IsRestoreRequired(
            DependencyGraphSpec solutionDgSpec)
        {
            if (solutionDgSpec.Restore.Count < 1)
            {
                // Nothing to restore
                return false;
            }
            // NO Op will be checked in the restore command 
            return true;
        }

        public static async Task<PackageSpec> GetProjectSpec(IDependencyGraphProject project, DependencyGraphCacheContext context)
        {
            var specs = await project.GetPackageSpecsAsync(context);

            var projectSpec =  specs.Where(e => e.RestoreMetadata.ProjectStyle != ProjectStyle.Standalone
                && e.RestoreMetadata.ProjectStyle != ProjectStyle.DotnetCliTool)
                .FirstOrDefault();

            return projectSpec;
        }

        public static async Task<DependencyGraphSpec> GetSolutionRestoreSpec(
            ISolutionManager solutionManager,
            DependencyGraphCacheContext context)
        {
            var dgSpec = new DependencyGraphSpec();

            var projects = solutionManager.GetNuGetProjects().OfType<IDependencyGraphProject>();

            foreach (var project in projects)
            {
                var packageSpecs = await project.GetPackageSpecsAsync(context);

                foreach (var packageSpec in packageSpecs)
                {
                    dgSpec.AddProject(packageSpec);

                    if (packageSpec.RestoreMetadata.ProjectStyle == ProjectStyle.PackageReference ||
                        packageSpec.RestoreMetadata.ProjectStyle == ProjectStyle.ProjectJson ||
                        packageSpec.RestoreMetadata.ProjectStyle == ProjectStyle.DotnetCliTool ||
                        packageSpec.RestoreMetadata.ProjectStyle == ProjectStyle.Standalone)
                    {
                        dgSpec.AddRestore(packageSpec.RestoreMetadata.ProjectUniqueName);
                    }
                }
            }
            // Return dg file
            return dgSpec;
        }

        /// <summary>
        /// Create a restore context.
        /// </summary>
        private static RestoreArgs GetRestoreContext(
            DependencyGraphCacheContext context,
            RestoreCommandProvidersCache providerCache,
            SourceCacheContext sourceCacheContext,
            IEnumerable<SourceRepository> sources,
            DependencyGraphSpec dgFile,
<<<<<<< HEAD
            string userPackagesPath,
            bool forceRestore)
        {
=======
            bool forceRestore)
        {
            var caching = new CachingSourceProvider(new PackageSourceProvider(context.Settings));
            foreach( var source in sources)
            {
                caching.AddSourceRepository(source);
            }

>>>>>>> ad025437
            var dgProvider = new DependencyGraphSpecRequestProvider(providerCache, dgFile);

            var restoreContext = new RestoreArgs()
            {
                CacheContext = sourceCacheContext,
                PreLoadedRequestProviders = new List<IPreLoadedRestoreRequestProvider>() { dgProvider },
                Log = context.Logger,
<<<<<<< HEAD
                SourceRepositories = sources.ToList(),
                GlobalPackagesFolder = userPackagesPath, // Optional, this will load from settings if null
                AllowNoOp = !forceRestore
=======
                AllowNoOp = !forceRestore,
                CachingSourceProvider = caching
>>>>>>> ad025437
            };

            return restoreContext;
        }
    }
}<|MERGE_RESOLUTION|>--- conflicted
+++ resolved
@@ -32,59 +32,17 @@
         /// <summary>
         /// Restore a solution and cache the dg spec to context.
         /// </summary>
-<<<<<<< HEAD
-        public static Task<IReadOnlyList<RestoreSummary>> RestoreAsync(
-            ISolutionManager solutionManager,
-            DependencyGraphCacheContext context,
-            RestoreCommandProvidersCache providerCache,
-            Action<SourceCacheContext> cacheContextModifier,
-            IEnumerable<SourceRepository> sources,
-            bool forceRestore,
-            ILogger log,
-            CancellationToken token)
-        {
-            return RestoreAsync(
-                solutionManager,
-                context,
-                providerCache,
-                cacheContextModifier,
-                sources,
-                userPackagesPath: null,
-                log: log,
-                forceRestore: forceRestore,
-                token: token);
-        }
-
-        /// <summary>
-        /// Restore a solution and cache the dg spec to context.
-        /// </summary>
-=======
->>>>>>> ad025437
         public static async Task<IReadOnlyList<RestoreSummary>> RestoreAsync(
             ISolutionManager solutionManager,
             DependencyGraphCacheContext context,
             RestoreCommandProvidersCache providerCache,
             Action<SourceCacheContext> cacheContextModifier,
             IEnumerable<SourceRepository> sources,
-<<<<<<< HEAD
-            string userPackagesPath,
-            bool forceRestore,
-            ILogger log,
-            CancellationToken token)
-        {
-            // Get full dg spec
-            var dgSpec = await GetSolutionRestoreSpec(solutionManager, context);
-
-            // Cache spec TODO NK - Why do we cache the spec?
-            context.SolutionSpec = dgSpec;
-
-=======
             bool forceRestore,
             DependencyGraphSpec dgSpec,
             ILogger log,
             CancellationToken token)
         {
->>>>>>> ad025437
             // Check if there are actual projects to restore before running.
             if (dgSpec.Restore.Count > 0)
             {
@@ -99,10 +57,6 @@
                         sourceCacheContext,
                         sources,
                         dgSpec,
-<<<<<<< HEAD
-                        userPackagesPath,
-=======
->>>>>>> ad025437
                         forceRestore);
 
                     var restoreSummaries = await RestoreRunner.RunAsync(restoreContext, token);
@@ -143,10 +97,6 @@
                         sourceCacheContext,
                         sources,
                         dgSpec,
-<<<<<<< HEAD
-                        userPackagesPath: null,
-=======
->>>>>>> ad025437
                         forceRestore: forceRestore);
 
                     var restoreSummaries = await RestoreRunner.RunAsync(restoreContext, token);
@@ -163,8 +113,7 @@
         /// <summary>
         /// Restore without writing the lock file
         /// </summary>
-<<<<<<< HEAD
-        internal static Task<RestoreResultPair> PreviewRestoreAsync(
+        internal static async Task<RestoreResultPair> PreviewRestoreAsync(
             ISolutionManager solutionManager,
             BuildIntegratedNuGetProject project,
             PackageSpec packageSpec,
@@ -175,39 +124,6 @@
             ILogger log,
             CancellationToken token)
         {
-            return PreviewRestoreAsync(
-                solutionManager,
-                project,
-                packageSpec,
-                context,
-                providerCache,
-                cacheContextModifier,
-                sources,
-                userPackagesPath: null,
-                log: log,
-                token: token);
-        }
-
-        /// <summary>
-        /// Restore without writing the lock file
-        /// </summary>
-=======
->>>>>>> ad025437
-        internal static async Task<RestoreResultPair> PreviewRestoreAsync(
-            ISolutionManager solutionManager,
-            BuildIntegratedNuGetProject project,
-            PackageSpec packageSpec,
-            DependencyGraphCacheContext context,
-            RestoreCommandProvidersCache providerCache,
-            Action<SourceCacheContext> cacheContextModifier,
-            IEnumerable<SourceRepository> sources,
-<<<<<<< HEAD
-            string userPackagesPath,
-=======
->>>>>>> ad025437
-            ILogger log,
-            CancellationToken token)
-        {
             // Restoring packages
             var logger = context.Logger;
 
@@ -225,11 +141,7 @@
                 cacheContextModifier(sourceCacheContext);
 
                 // Settings passed here will be used to populate the restore requests.
-<<<<<<< HEAD
-                var restoreContext = GetRestoreContext(context, providerCache, sourceCacheContext, sources, dgFile, userPackagesPath, false); // TODO NK - Do we want to force in preview? 
-=======
                 var restoreContext = GetRestoreContext(context, providerCache, sourceCacheContext, sources, dgFile, false); // We don't force in preview 
->>>>>>> ad025437
 
                 var requests = await RestoreRunner.GetRequests(restoreContext);
                 var results = await RestoreRunner.RunWithoutCommit(requests, restoreContext);
@@ -338,11 +250,6 @@
             SourceCacheContext sourceCacheContext,
             IEnumerable<SourceRepository> sources,
             DependencyGraphSpec dgFile,
-<<<<<<< HEAD
-            string userPackagesPath,
-            bool forceRestore)
-        {
-=======
             bool forceRestore)
         {
             var caching = new CachingSourceProvider(new PackageSourceProvider(context.Settings));
@@ -351,7 +258,6 @@
                 caching.AddSourceRepository(source);
             }
 
->>>>>>> ad025437
             var dgProvider = new DependencyGraphSpecRequestProvider(providerCache, dgFile);
 
             var restoreContext = new RestoreArgs()
@@ -359,14 +265,8 @@
                 CacheContext = sourceCacheContext,
                 PreLoadedRequestProviders = new List<IPreLoadedRestoreRequestProvider>() { dgProvider },
                 Log = context.Logger,
-<<<<<<< HEAD
-                SourceRepositories = sources.ToList(),
-                GlobalPackagesFolder = userPackagesPath, // Optional, this will load from settings if null
-                AllowNoOp = !forceRestore
-=======
                 AllowNoOp = !forceRestore,
                 CachingSourceProvider = caching
->>>>>>> ad025437
             };
 
             return restoreContext;
